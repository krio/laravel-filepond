<?php

namespace Sopamo\LaravelFilepond;

use Illuminate\Support\Facades\Route;
use Illuminate\Support\ServiceProvider;

class LaravelFilepondServiceProvider extends ServiceProvider
{
    public function boot()
    {
        $this->registerRoutes();
        $this->publishes([
            $this->getConfigFile() => config_path('filepond.php'),
        ], 'filepond');
    }

    /**
     * {@inheritdoc}
     */
    public function register()
    {
        $this->mergeConfigFrom(
            $this->getConfigFile(),
            'filepond'
        );
    }

    /**
     * Register Filepond routes.
     *
     * @return void
     */
    protected function registerRoutes()
    {
        Route::group([
<<<<<<< HEAD
            'prefix' => 'filepond',
=======
            'prefix' => config('filepond.route_prefix', 'filepond'),
            'namespace' => 'Sopamo\LaravelFilepond\Http\Controllers',
>>>>>>> 35ec018d
            'middleware' => config('filepond.middleware', null),
        ], function () {
            $this->loadRoutesFrom(__DIR__ . DIRECTORY_SEPARATOR . '..' . DIRECTORY_SEPARATOR . 'routes' . DIRECTORY_SEPARATOR . 'web.php');
        });
    }

    /**
     * @return string
     */
    protected function getConfigFile(): string
    {
        return __DIR__ . DIRECTORY_SEPARATOR . '..' . DIRECTORY_SEPARATOR . 'config' . DIRECTORY_SEPARATOR . 'filepond.php';
    }
}<|MERGE_RESOLUTION|>--- conflicted
+++ resolved
@@ -34,12 +34,8 @@
     protected function registerRoutes()
     {
         Route::group([
-<<<<<<< HEAD
-            'prefix' => 'filepond',
-=======
             'prefix' => config('filepond.route_prefix', 'filepond'),
             'namespace' => 'Sopamo\LaravelFilepond\Http\Controllers',
->>>>>>> 35ec018d
             'middleware' => config('filepond.middleware', null),
         ], function () {
             $this->loadRoutesFrom(__DIR__ . DIRECTORY_SEPARATOR . '..' . DIRECTORY_SEPARATOR . 'routes' . DIRECTORY_SEPARATOR . 'web.php');
